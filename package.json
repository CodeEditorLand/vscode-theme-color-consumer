--- conflicted
+++ resolved
@@ -1,33 +1,13 @@
 {
-<<<<<<< HEAD
-	"dependencies": {
-		"jsonc-parser": "^3.0.0"
-	},
-	"description": "Normalizes vscode themes and colors",
-	"devDependencies": {
-		"@types/glob": "^7.1.3",
-		"@types/node": "^15.6.1",
-		"esbuild": "^0.12.5",
-		"execa": "^5.0.0",
-		"glob": "^7.1.7",
-		"got": "^11.8.2",
-		"rimraf": "^3.0.2"
-	},
-	"main": "dist/index.js",
-	"name": "@vscode/theme-color-consumer",
-=======
 	"name": "@vscode/theme-color-consumer",
 	"description": "Normalizes vscode themes and colors",
 	"main": "dist/index.js",
->>>>>>> eae050bd
 	"scripts": {
 		"compile": "rimraf dist && tsc && esbuild --bundle --minify ./dist/index --outfile=bundle.min.js --format=esm",
 		"docker-extract": "docker build . -f build.Dockerfile",
 		"extract": "node dist/build/extract",
 		"prepack": "npm run compile",
 		"test:watch": "jest dist --watch"
-<<<<<<< HEAD
-=======
 	},
 	"dependencies": {
 		"jsonc-parser": "3.3.1"
@@ -40,6 +20,5 @@
 		"glob": "11.0.0",
 		"got": "14.4.2",
 		"rimraf": "6.0.1"
->>>>>>> eae050bd
 	}
 }