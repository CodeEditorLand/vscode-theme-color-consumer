--- conflicted
+++ resolved
@@ -10,18 +10,6 @@
 		"test:watch": "jest dist --watch"
 	},
 	"dependencies": {
-<<<<<<< HEAD
-		"jsonc-parser": "3.3.1"
-	},
-	"devDependencies": {
-		"@types/glob": "8.1.0",
-		"@types/node": "20.14.11",
-		"esbuild": "0.23.0",
-		"execa": "9.3.0",
-		"glob": "11.0.0",
-		"got": "14.4.1",
-		"rimraf": "6.0.1"
-=======
 		"jsonc-parser": "3.0.0"
 	},
 	"devDependencies": {
@@ -32,6 +20,5 @@
 		"glob": "7.1.7",
 		"got": "11.8.2",
 		"rimraf": "3.0.2"
->>>>>>> 3d6661b6
 	}
 }